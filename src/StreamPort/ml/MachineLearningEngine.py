from src.StreamPort.core.CoreEngine import CoreEngine
from src.StreamPort.ml.MachineLearningAnalysis import MachineLearningAnalysis
from src.StreamPort.device.DeviceAnalysis import DeviceAnalysis
import pandas as pd
import numpy as np
import os
import matplotlib.pyplot as plt
<<<<<<< HEAD
from sklearn.decomposition import PCA
#to run isolation forest and assign classes on its basis
from sklearn.ensemble import IsolationForest as iso
#to split data into training and testing sets
from sklearn.model_selection import train_test_split as splitter

=======
>>>>>>> f3a1eadc
import plotly.graph_objects as go
import plotly.express as px
#from sklearn.metrics import confusion_matrix, classification_report


class MachineLearningEngine(CoreEngine):

    """
    A class for running machine learning that inherits from CoreEngine class.

    Attributes:
        headers (ProjectHeaders, optional): The project headers. Instance of ProjectHeaders class.
        settings (list, optional): The list of settings. Instance or list of instances of ProcessingSettings class.
        analyses (list, optional): The list of analyses. Instance or list of instances of MachineLearningAnalysis class.
        results (dict, optional): The dictionary of results.
        _anomalies_df (df, optional): DataFrame object containing all detected anomalies for the current object.
    
    Methods:
        __init__ (self, headers=None, settings=None, analyses=None, results=None): Initializes the CoreEngine instance.
        add_analyses_from_csv (self, path): Reads a CSV file and adds analyses to the engine.
        add_classes_from_csv (self, path): Readas a CSV file and adds classes to the engine.
        get_data (self): Get data array from analyses.
        add_classes (self, classes): Adds classes to each analysis for classification.
        get_classes (self): Get the added classes.
        make_pca (self): Perform PCA and collects the results.
        plot_pca (self): Plots the PCA results and classes.
    
    """  

 
    def __init__(self, headers=None, settings=None, analyses=None, results=None, anomalies_df = None, curve_data = None, features_df = None):

        """ 
        Initializes the MachineLearningEngine instance

        Args:
            headers (ProjectHeaders, optional): The project headers.
            settings (list, optional): The list of settings.
            analyses (list, optional): The list of analyses.
            results (dict, optional): The dictionary of results.
        """

        super().__init__(headers, settings, analyses, results)
        self._classes=[]
<<<<<<< HEAD
        self._anomalies_df = anomalies_df
        self._curve_data = curve_data
        self._features_df = features_df

    def get_analyses(self, analyses=None):
        """
        Identical superclass method is modified here to return only a list, 
        and also to return any value with matching subwords rather than the exact key.

        """
        ana_list = self._analyses

        if analyses != None:
            ana_list = []
            if isinstance(analyses, int) and analyses < len(self._analyses):
                ana_list.append(self._analyses[analyses])
            
            elif isinstance(analyses, str):
                for analysis in self._analyses:
                    if analyses in analysis.name:
                        ana_list.append(analysis)
            
            elif isinstance(analyses, DeviceAnalysis):
                ana_list.append(analyses)
                    
            elif isinstance(analyses, list):
                analyses_out = []
                for analysis in analyses:
                    if isinstance(analysis, int) and analysis < len(self._analyses):
                        analyses_out.append(self._analyses[analysis])
                    elif isinstance(analysis, str):
                        for a in self._analyses:
                            if analysis in a.name:
                                analyses_out.append(a)
                    elif isinstance(analysis, DeviceAnalysis):
                        analyses_out.append(analysis)
                ana_list = analyses_out
            
            else:
                print("Analysis not found!")

        else:
            print("Provided data is not sufficient or does not exist! Existing analyses will be returned.")
            
        return ana_list        
=======
        self._dates = []
>>>>>>> f3a1eadc

    def add_analyses_from_csv(self, path=None):
        """
        Method for reading a csv file, where rows are analyses (obversations) and colums are variables.

        Args:
            path (str, optional): The path to the csv file. (extra details about the csv structure for user)
        
        Raises:
            ValurError: if the structure of the csv file is not expected
            FileNotFoundError: if the csv file does not exist
        """

        if path is not None:
            if os.path.exists(path):
                df = pd.read_csv(path)  
                structure = {
                    "number_of_rows": df.shape[0],
                    "number_of_columns": df.shape[1],
                }

                if structure["number_of_rows"] == 0 or structure["number_of_columns"] == 0:
                    raise ValueError("The structure of the CSV file is not as expected.")
                else:
                    print(f"Structure of the CSV file: {structure}")
            else :
                raise FileNotFoundError(f"The file {path} does not exist.")
        else:
            return None
        
        analyses_name = df.iloc[:,0].tolist()

        if df.duplicated('name', keep='first').any():
            print("Warning: Duplicate analysis names found in the CSV file. Only the first will be added!")

        column_names = df.columns.tolist()[1:]


        for index, row in df.iterrows():
            row_value = row.tolist()[1:]
            ana = MachineLearningAnalysis(name=str(analyses_name[index]), data={"x": np.array(column_names), "y": np.array(row_value)}) 
            if ana.validate():
                self.add_analyses(ana)
            else:
                print(f"Analysis {analyses_name[index]} did not pass validation.")


    def add_classes_from_csv(self, class_path=None):
        """
        Method for reading a csv file, where rows are analyses (obversations) and colums are variables.

        Args:
            path (str, optional): The path to the csv file. (extra details about the csv structure for user)
        
        Raises:
            ValurError: if the structure of the csv file is not expected
            FileNotFoundError: if the csv file does not exist
        """

        if class_path is not None:
            if os.path.exists(class_path):
                df = pd.read_csv(class_path)  
                structure = {
                    "number_of_rows": df.shape[0],
                    "number_of_columns": df.shape[1],
                }

                if structure["number_of_rows"] == 0 or structure["number_of_columns"] == 0:
                    raise ValueError("The structure of the CSV file is not as expected.")
                else:
                    print(f"Structure of the CSV file: {structure}")
            else :
                raise FileNotFoundError(f"The file {class_path} does not exist.")
        else:
            return None       
        
        class_name = df['class'].tolist()
        column_names = df.columns.tolist()[1:]

        for index, row in df.iterrows():
            row_value = row.tolist()[1:]
            ana = MachineLearningAnalysis(name=str(class_name[index]), data={"x": np.array(column_names), "y": np.array(row_value)}) 
            if ana.validate():
                self.add_classes(class_name[index])
            else:
                print(f"Analysis {class_name[index]} did not pass validation.")

     
    def get_data(self):
        """
        Method for collapse all data arrays from analyses into a matrix for statistics

        """
        
        if not self._analyses:
            print("No analyses found")
            return None
        
        x_values = self._analyses[0].data["x"]
    
        matrix = []
        for analysis in self._analyses:
            y_values = analysis.data["y"]
            matrix.append(y_values)
        
        df_matrix = pd.DataFrame(matrix, columns=x_values)
        
        return df_matrix
    
    def get_device_data(self, device):
        """
        Retrieves data from linked DeviceEngine object for classification. 
        DeviceEngine object returns a list of MLEngine objects with scaled and prepared MLAnalysis objects compatible with MLEngine specifications. 

        """
        features_analyses =[]
        methods = []
        for method in list(device._method_ids):
            if device.trim_method_name(method) not in methods:
                methods.append(device.trim_method_name(method))
        for resname in methods:
            features_analysis = device.get_feature_matrix(results=resname)
            features_analyses.append(features_analysis)
        return (features_analyses, methods)

    def add_classes(self, classes):
        """
        Adds classes (a array of string) to each analysis and use it for classification of the PCA results
        
        Args:
            classes(str or list[str]): The classes or list of classes to add.
        
        Raises:
            TypeError: if the classes parameter is not an instance o a list of instances of string array
            TypeError: if any element in the list of classes is not an instance of string array
        """
        if not self._analyses:
            print("No analyses found")
            return None

        if self._classes is None:
            self._classes = []

        if isinstance(classes, list):
            for class_list in classes:
                if not isinstance(class_list, str):
                    raise TypeError("Each element in the classes list must be a string")
                if class_list not in self._classes:
                    self._classes.append(class_list)
        else:
            if not isinstance(classes, str):
                raise TypeError("The classes must be an instance or a string")
            if classes not in self._classes:
                self._classes.append(classes)

    def get_classes(self):
        """
        Method to get the added classes.
        """

        return self._classes

    def make_model(self):
        # Create a method in the ML engine to perfom PCA and collect the results
        """
        Method to perform plot and collect the results
        """
        if not self._analyses:
            print("No analyses found")
            return None

        # get the settings for PCA from _settings attribute or get_settings from self
        settings = self.get_settings(settings="MakeModel")
        if settings is None:
            print("No setting found")
            return None
        # to find the number of components
        # settings_obj = _settings[which is class MakePCA], return the first
        for settings in self._settings:
            if settings.call == "MakeModel":  
                settings_obj = settings
                break
            else:
                settings_obj = None
        # result = settings_obj.run(self)
        if settings_obj:
            result = settings_obj.run(self)
        # self.add_results(result)
        
        # create a class for model representation
        # add an attribute with model type: PCA, PLS, etc.

        # get data from the model
        # plot data from model
        # predict with model based on new data

            self.add_results({"model": result})
        else:
            print("No settings object found")
    
    def make_iso_forest(self, data=None, curve_data=None, random_state=None, train = None, test = None):
        """
        3-way function that uses ML engines that each run host DeviceEngine methods to classify data from a particular method.
        ML object with an iteration of this function exists for each unique method id in DeviceEngine.  
        
        """
        anomalies = []
        classes = []
        anomalies_df = None

        self._curve_data = curve_data if not isinstance(curve_data, type(None)) else self._curve_data
        self._features_df = data if not isinstance(data, type(None)) else self._features_df

        random_state = random_state
        #handle missing values if any
        data.fillna(0, inplace=True)
        #split data into training and testing sets
        train_data, test_data = splitter(data, test_size=0.5, random_state= random_state) 



        print('Diag:', train_data.shape)
        #contamination:
        #Description: This parameter specifies the proportion of outliers in the dataset.
        #Default: 'auto', which estimates the contamination based on the data.

        #bootstrap:
        #Description: If set to True, individual trees are fit on random subsets of the training data sampled with replacement.
        #Default: False.
        #Impact: Bootstrapping can help improve the robustness of the model by introducing more variability in the training data.

        classifier = iso(contamination= 0.15, bootstrap= True, random_state=random_state)
        classifier.fit(train_data)

        prediction = classifier.decision_function(test_data)

        #try better threshold than mean. Set as hyperparameter
        #find std for anomaly scores and use as threshold for decision function
        mean_pred = prediction.mean()
        #mean_std = prediction.std()
        mean_std = mean_pred * prediction.std()

        #set outlier detection threshold
        threshold = prediction < mean_std

        # Assign different colors to normal data and anomalies
        colors = np.where(threshold, 'red', 'black')                                    

        labels = np.where(colors=='red', -1, 0)

        # Assign different sizes to outliers and inliers
        sizes = np.where(threshold, 30, 20)

        test_set = test_data.index
        train_set = train_data.index

        def plot_anomalies(dataset, colors=None):
            test_or_train = 0
            if dataset == "train":
                colors = ['black' for i in range(len(train_set))]
                title = 'Training set'
                test_or_train = 1
                dataset = train_set
            else:
                title = "Anomalous curves(Red) - test set"
                dataset = test_set
                colors=colors
            """
            First show prediction w.r.t threshold values
            """
            if test_or_train != 1:
                # Create the scatter plot
                fig = go.Figure()

                for i in range(len(dataset)):
                    fig.add_trace(go.Scatter(
                        x=[dataset[i].split('|')[-1]],
                        y=[prediction[i]],
                        mode='markers',
                        marker=dict(
                            color=colors[i],
                            size=sizes[i]
                            ),
                        text=dataset[i],
                        name=dataset[i].split('|')[-1]
                        )
                    )

                # Update layout
                fig.update_layout(
                    title=title,
                    xaxis_title="Samples",
                    yaxis_title="Anomaly scores",
                    yaxis=dict(
                        dtick=0.1  # Set the y-axis resolution to 0.005
                    )
                )

                # Show the plot
                fig.show()


            """
            Then show anomalous curves
            """
            # Create the scatter plot
            fig = go.Figure()
            time_axis = curve_data['Time']

            # loop over all samples in the test set
            for i in range(len(dataset)):
                fig.add_trace(go.Scatter(
                    x=time_axis,
                    y=curve_data[dataset[i]],
                    visible=True,
                    mode='lines',
                    marker=dict(
                        color=colors[i],
                        size=sizes
                    ),
                    text=dataset[i],
                    name=dataset[i].split('|')[-1]
                ))
                #get run start date from sample name and use it to find the appropriate analysis/analyses
                curve_timestamp = dataset[i].split('|')[-1]
                analysis = self.get_analyses(curve_timestamp)
                #there can only be one analysis with a unique timestamp
                analysis = analysis[0]
                #if current run found to be an anomaly, its respective analysis object's class is set to indicate it.
                if colors[i] == 'red' and analysis.classes != 'Deviant':    
                    analysis.set_class_label('Deviant')
                    anomalies.append(analysis.name)
                    classes.append(analysis.classes)
                else:
                    analysis.set_class_label('Normal')
                
                self.add_classes(analysis.classes)

            # Update layout
            fig.update_layout(
                title=title,
                xaxis_title="Time",
                yaxis_title="Pressure",
                #yaxis=dict(
                #    dtick=0.005  # Set the y-axis resolution to 0.05
                #)
            )

            # Show the plot
            fig.show()

        print('Training set')            
        plot_anomalies('train')
        print('Test set')
        plot_anomalies('test', colors=colors)

        anomalies_df = pd.DataFrame({'samples' : anomalies, 'classes' : classes})
        self._anomalies_df = anomalies_df

        print('Classes')
        for ana in self._analyses:
            print(f"{ana.name} : {ana.classes}")

        return labels 


    def get_anomalies(self):
        return self._anomalies_df


    def plot_data(self):
        """
        Method for general plot of data from the analysis using Plotly.
        
        """
        # add argument to optionally choose the x val as rows or cols
        # look at plotly for interactive plotting https://plotly.com/python/

        if not self._analyses:
            print("No analyses found")
            return None

        data = self.get_data()
        if data is None:
            print("No data found")
            return None
        
        fig = go.Figure()
        for i, analysis in enumerate(self._analyses):
            fig.add_trace(go.Scatter(x=data.columns, y=data.iloc[i], name=analysis.name))
        
        fig.update_layout(title='General Data', xaxis_title='Feature', yaxis_title='Value')
        fig.write_html('general_data_plot.html')  
        #save the control fault 

    def plot_pca(self):
        """
        Method to plot the PCA results and classes, including explained variance percentages.
        """
        if not self._analyses:
            print("No analyses found")
            return None

        feature_names = self._analyses[0].data['x']
        if feature_names is None:
            print("No feature names found")
            return None

        pca_results, pca = self.get_results("pca_model")
        if pca_results is None:
            print("No PCA results found")
            return None

        classes = self.get_classes()
        if classes is None:
            print("No classes found")
            return None


        # PCA Scores DataFrame erstellen
        pca_df = pd.DataFrame(data=pca_results[:2], columns=['PC1', 'PC2'])
        if len(classes) != len(pca_df):
            classes = (classes * len(pca_df))[:len(pca_df)]

        pca_df['class'] = classes

        # Ensure 'classes' length matches 'pca_df' rows
        if len(classes) != len(pca_df):
            print("Warning: Number of classes does not match number of data points. Please check class file.")
            classes = (classes * (len(pca_df) // len(classes) + 1))[:len(pca_df)]
        pca_df['class'] = classes

        # PCA Scores Plot
        fig = px.scatter(
            pca_df,
            x='PC1',
            y='PC2',
            color='class',
            title='PCA Scores',
            template='plotly'
        )
        fig.show()

        # PCA Loadings Plot
        loadings = pd.DataFrame(pca.components_[:2].T, columns=['PC1', 'PC2'], index=feature_names)
        fig = px.scatter(
            loadings,
            x='PC1',
            y='PC2',
            text=loadings.index,
            title='PCA Loadings',
            template='plotly'
        )
        fig.update_traces(
            textposition='top center',
            textfont=dict(size=12),
            marker=dict(size=10)
        )
        fig.show()
        
        print("Unique classes in data:", pca_df['class'].unique())
        print("Class distribution:", pca_df['class'].value_counts())


    def plot_dbscan(self):

        if not self._analyses:
            print("No analyses found")
            return None

        dbscan_results = self.get_results("dbscan_model")
        if dbscan_results is None:
            print("No dbscan results found")
            return None

        classes = self.get_classes()
        if classes is None:
            print("No classes found")
            return None
        
        # Plot the results
        plt.figure(figsize=(10, 8))

        # Unique labels
<<<<<<< HEAD
        fitted_model = dbscan_results[list(dbscan_results.keys())[0]]
=======
        fitted_model = dbscan_results
>>>>>>> f3a1eadc
        labels = fitted_model.labels_

        # print labes to console
        print("Estimated number of clusters: %d" % len(set(labels)))

        unique_labels = set(labels)
        colors = [plt.cm.Spectral(each) for each in np.linspace(0, 1, len(unique_labels))]

        data = self.get_data()

        for k, col in zip(unique_labels, colors):
            if k == -1:
                # Black used for noise.
                col = [0, 0, 0, 1]

            class_member_mask = (labels == k)

            xy = data[class_member_mask]
            plt.plot(xy[:, 0], xy[:, 1], 'o', markerfacecolor=tuple(col), markeredgecolor='k', markersize=6)

            for i in range(len(xy)):
                plt.annotate(classes[class_member_mask][i], (xy[i, 0], xy[i, 1]))

        plt.title('DBSCAN Clustering Results')
        plt.xlabel('Feature 1')
        plt.ylabel('Feature 2')
        plt.show()
        
        
        # dbscan_comp1 = dbscan_data[:, 0]
        # dbscan_comp2 = dbscan_data[:, 1]

        # unique_labels = np.unique(dbscan_results)
        # colors = plt.cm.Spectral(np.linspace(0, 1, len(unique_labels)))

        # for label, color in zip(unique_labels, colors):
        #     if label == -1:
                
        #         color = "black"

        #     class_member_mask = (dbscan_results == label)
        #     xy = dbscan_data[class_member_mask]
        #     plt.scatter(xy[:, 0], xy[:, 1], color=color, edgecolor='k', label=f'Cluster {label}')

        # plt.scatter(dbscan_comp1, dbscan_comp2, alpha=0.2)
        # plt.xlabel('comp1')
        # plt.ylabel('comp2')
        # plt.title('DBSCAN Clustering')
        # plt.colorbar(label='Cluster Label')
        # plt.show()


    def plot_umap(self):

        if not self._analyses:
            print("No analyses found")
            return None

        umap_results, umap = self.get_results("umap_model")
        if umap_results is None:
            print("No umap results found")
            return None

        classes = self.get_classes()
        if classes is None:
            print("No classes found")
            return None
            
        # Create a DataFrame for the UMAP results
        umap_df = pd.DataFrame(data=umap_results, columns=['UMAP1', 'UMAP2'])
        if len(classes) != len(umap_df):
            classes = (classes * len(umap_df))[:len(umap_df)]

        umap_df['class'] = classes
        fig = px.scatter(
            umap_df,
            x='UMAP1',
            y='UMAP2',
            color='class',
            title='UMAP Projection',
            labels={'UMAP1': 'UMAP Component 1', 'UMAP2': 'UMAP Component 2'},
            template='plotly'
        )
        fig.show()

    def add_month_classes(self, df, month):
        """
            Adds classes for a specific month to the engine.

            Args:
                df: DataFrame containing class data with a 'month' column.
                month: String specifying the month to filter data by.
        """
        if isinstance(month, str): 
            month = [month]

        print("plot data for month:", ", ".join(month))

        df_filtered = df[df['month'].isin(month)]
        
        for index, row in df_filtered.iterrows():
            row_value = row.tolist()[1:] 
            class_name = row['monthclass']
            ana = MachineLearningAnalysis(name=str(class_name), 
                                          data={"x": np.array(df_filtered.columns.tolist()[1:]), 
                                                "y": np.array(row_value)})
            if ana.validate():
                self.add_classes(class_name)
            else:
                print(f"Analysis {class_name} did not pass validation.")


    def add_polarity_classes(self, df, polarity):
        """
            Adds classes for a specific month to the engine.

            Args:
                df: DataFrame containing class data with a 'month' column.
                polarity: String specifying the polarity to filter data by ('positive' or 'negative').
        """
        if isinstance(polarity, str): 
            polarity = [polarity]

        print(f"plot {polarity} polarity classes")

        df_filtered = df[df['polarity'].isin(polarity)]
        
        for index, row in df_filtered.iterrows():
            row_value = row.tolist()[1:]  
            class_name = row['class']
            ana = MachineLearningAnalysis(name=str(class_name), 
                                          data={"x": np.array(df_filtered.columns.tolist()[1:]), 
                                                "y": np.array(row_value)})
            if ana.validate():
                self.add_classes(class_name)
            else:
                print(f"Analysis {class_name} did not pass validation.")

    # def plot_random_forest(self):

    #     if not self._analyses:
    #         print("No analyses found")
    #         return None

    #     rf_results, rf_model = self.get_results("random_forest_model")
    #     if rf_results is None:
    #         print("No random forest results found")
    #         return None

    #     classes = self.get_classes()
    #     if classes is None:
    #         print("No classes found")
    #         return None

    #     data = self.get_data()
    #     target = self.get_target()

    #     # Vorhersagen treffen
    #     y_pred = rf_model.predict(data)

    #     # Ergebnisse ausgeben
    #     print("Classification Report:\n", classification_report(target, y_pred))
    #     print("Confusion Matrix:\n", confusion_matrix(target, y_pred))

    #     # Plotten der Ergebnisse
    #     plt.figure(figsize=(10, 8))
    #     plt.scatter(data[:, 0], data[:, 1], c=y_pred, cmap='viridis', edgecolor='k', s=20)
    #     plt.title('Random Forest Classification Results')
    #     plt.xlabel('Feature 1')
    #     plt.ylabel('Feature 2')
    #     plt.show()<|MERGE_RESOLUTION|>--- conflicted
+++ resolved
@@ -5,15 +5,11 @@
 import numpy as np
 import os
 import matplotlib.pyplot as plt
-<<<<<<< HEAD
 from sklearn.decomposition import PCA
 #to run isolation forest and assign classes on its basis
 from sklearn.ensemble import IsolationForest as iso
 #to split data into training and testing sets
 from sklearn.model_selection import train_test_split as splitter
-
-=======
->>>>>>> f3a1eadc
 import plotly.graph_objects as go
 import plotly.express as px
 #from sklearn.metrics import confusion_matrix, classification_report
@@ -58,7 +54,6 @@
 
         super().__init__(headers, settings, analyses, results)
         self._classes=[]
-<<<<<<< HEAD
         self._anomalies_df = anomalies_df
         self._curve_data = curve_data
         self._features_df = features_df
@@ -103,10 +98,7 @@
         else:
             print("Provided data is not sufficient or does not exist! Existing analyses will be returned.")
             
-        return ana_list        
-=======
-        self._dates = []
->>>>>>> f3a1eadc
+        return ana_list
 
     def add_analyses_from_csv(self, path=None):
         """
@@ -591,11 +583,7 @@
         plt.figure(figsize=(10, 8))
 
         # Unique labels
-<<<<<<< HEAD
         fitted_model = dbscan_results[list(dbscan_results.keys())[0]]
-=======
-        fitted_model = dbscan_results
->>>>>>> f3a1eadc
         labels = fitted_model.labels_
 
         # print labes to console
