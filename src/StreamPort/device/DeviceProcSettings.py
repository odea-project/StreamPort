from src.StreamPort.core.ProcessingSettings import ProcessingSettings


# Processing method specific class
class ExtractFeatures(ProcessingSettings):
  def __init__(self):
    super().__init__()
    self.call = "extract_features"

  def run(self):
    pass
  

# Algorithm specific class
class ExtractPressureFeatures(ExtractFeatures):
  """
  This function will set the conditions to handle feature extraction from pressure data.
<<<<<<< HEAD
  Additional features related to the pressure curves(runtime, runtype) are also added.   
  """
  def __init__(self, parameters=None):
=======
  Smoothed defaults to false. smoothed = True first smoothes the curve by percentage change per datapoint before extracting features.
  Additional features related to the pressure curves(runtime, runtype) are also added.   
  """
  _smoothed = None
  def __init__(self, parameters=None, smoothed = None):
>>>>>>> 2f14689f
    #user-defined dict/list of features (passed as parameters argument) can be extracted from data.
    super().__init__()
    self._smoothed = smoothed 
    self.algorithm = "pressure_features"
    self.parameters = ['min', 'max', 'mean', 'std', 'skew', 'kurtosis'] if isinstance(parameters, type(None)) else parameters

  def run(self, engine):
    if engine._results.__len__() > 0:
      results = engine._results
    else:
      results = {}
      analyses = engine.get_analyses([i for i in range(0,len(engine._analyses))])
      for analysis in analyses:
<<<<<<< HEAD
        result = analysis.feature_finder(self.algorithm)
        results.update({result.name: result.data})

    for key in results:
      data = results[key]
      extracted_features = engine.get_features(data, self.parameters)  
      results[key].update({f"{key}_pressure_features": extracted_features})
        
=======
        results.update({analysis.name: analysis.data})

    for key in list(results):
      
      data = results[key]
      changed_data = engine.get_features(data, self.parameters, self._smoothed)  
      results.update({key: changed_data})
      

>>>>>>> 2f14689f
    return results
  

# Algorithm specific class
class DecomposeCurves(ExtractFeatures):
  """
<<<<<<< HEAD
  Calculate desired features, plot and return them

  """
  def __init__(self):
    super().__init__()
=======
  Decompose curves into their components (Trend, Seasonal(periods), Residual(noise)). 
  Period defaults to 10.

  """
  _period = None
  def __init__(self, period=None):
    super().__init__()
    self._period = period 
>>>>>>> 2f14689f
    self.algorithm = "seasonal_decomposition"
  
  def run(self, engine):
    if engine._results.__len__() > 0:
      results = engine._results
    else:
      results = {}
      analyses = engine.get_analyses([i for i in range(0,len(engine._analyses))])
      for analysis in analyses:
<<<<<<< HEAD
        result = analysis.feature_finder(self.algorithm)
        results.update({result.name: result.data})

    for key in results:
      data = results[key]
      seasonal_components = engine.get_seasonal_components(data)
      results[key].update({f"{key}_pressure_components": seasonal_components})

    #self._plot_results(engine, results)

    return results
"""
  def _plot_results(self, engine, results):
    
"""
    #Private method to be called in run(). Try block in case used otherwise.
"""  
    try:
      for key in results: 
        engine.add_analyses(DeviceAnalysis(name=f"{key}_components", data=results[key]))
        engine.plot_analyses(f"{key}_components")
        engine.remove_analyses(f"{key}_components")
    except TypeError:
      print('No input provided!')
"""      


class FourierTransform(ExtractFeatures):
  def __init__(self):
    super().__init__()
    self.algorithm = "seasonal_decomposition_transformed"
=======
        results.update({analysis.name: analysis.data})

    for key in list(results):
      data = results[key]
      #updates analysis data and returns list of 3 combined dataframes to hold resapective components of all curves
      changed_data = engine.get_seasonal_components(data, self._period)
      results.update({key: changed_data})
    
    return results


class FourierTransform(ExtractFeatures):
  """
  Perform Fourier Analysis on data.

  """
  def __init__(self):
    super().__init__()
    self.algorithm = "seasonal_decomposition_transformed"

  def run(self, engine):
    if engine._results.__len__() > 0:
      results = engine._results
    else:
      results = {}
      analyses = engine.get_analyses([i for i in range(0,len(engine._analyses))])
      for analysis in analyses:
        results.update({analysis.name: analysis.data})
    
    for key in list(results):
      data = results[key]
      transformed_data = engine.make_fourier_transform(data)
      results.update({key : transformed_data})
  
    return results



class RollingStats(ExtractFeatures):
  """
  Perform rolling mean to smooth data. Period defaults to 10.

  """
  _period = None
  def __init__(self, parameters= None, period= None):
    super().__init__()
    self._period = period 
    self.parameters = ['min', 'max', 'mean', 'std', 'ema'] if isinstance(parameters, type(None)) else parameters
    self.algorithm = "moving_average"
>>>>>>> 2f14689f

  def run(self, engine):
    if engine._results.__len__() > 0:
      results = engine._results
    else:
      results = {}
      analyses = engine.get_analyses([i for i in range(0,len(engine._analyses))])
      for analysis in analyses:
<<<<<<< HEAD
        result = analysis.feature_finder(self.algorithm)
        results.update({result.name: result.data})
    
    transformed_seasonal = engine.make_fourier_transform(results)
    #self._plot_results(engine, transformed_seasonal)
    return transformed_seasonal  
"""  
  def _plot_results(self, engine, results):
"""
    #Private method to be called in run(). Try block in case used otherwise.
"""  
    try:
      for key in results: 
        engine.add_analyses(DeviceAnalysis(name=f"{key}_transform", data=results[key]))
        engine.plot_analyses(f"{key}_transform")
        engine.remove_analyses(f"{key}_transform")
    except TypeError:
      print('No input provided!')
"""  
=======
        results.update({analysis.name: analysis.data})
    
    for key in list(results):
      data = results[key]
      smoothed_data = engine.get_rolling_stats(data, self.parameters, self._period)
      results.update({key : smoothed_data})
  
    return results
>>>>>>> 2f14689f
<|MERGE_RESOLUTION|>--- conflicted
+++ resolved
@@ -15,17 +15,11 @@
 class ExtractPressureFeatures(ExtractFeatures):
   """
   This function will set the conditions to handle feature extraction from pressure data.
-<<<<<<< HEAD
-  Additional features related to the pressure curves(runtime, runtype) are also added.   
-  """
-  def __init__(self, parameters=None):
-=======
   Smoothed defaults to false. smoothed = True first smoothes the curve by percentage change per datapoint before extracting features.
   Additional features related to the pressure curves(runtime, runtype) are also added.   
   """
   _smoothed = None
   def __init__(self, parameters=None, smoothed = None):
->>>>>>> 2f14689f
     #user-defined dict/list of features (passed as parameters argument) can be extracted from data.
     super().__init__()
     self._smoothed = smoothed 
@@ -39,16 +33,6 @@
       results = {}
       analyses = engine.get_analyses([i for i in range(0,len(engine._analyses))])
       for analysis in analyses:
-<<<<<<< HEAD
-        result = analysis.feature_finder(self.algorithm)
-        results.update({result.name: result.data})
-
-    for key in results:
-      data = results[key]
-      extracted_features = engine.get_features(data, self.parameters)  
-      results[key].update({f"{key}_pressure_features": extracted_features})
-        
-=======
         results.update({analysis.name: analysis.data})
 
     for key in list(results):
@@ -58,20 +42,12 @@
       results.update({key: changed_data})
       
 
->>>>>>> 2f14689f
     return results
   
 
 # Algorithm specific class
 class DecomposeCurves(ExtractFeatures):
   """
-<<<<<<< HEAD
-  Calculate desired features, plot and return them
-
-  """
-  def __init__(self):
-    super().__init__()
-=======
   Decompose curves into their components (Trend, Seasonal(periods), Residual(noise)). 
   Period defaults to 10.
 
@@ -80,7 +56,6 @@
   def __init__(self, period=None):
     super().__init__()
     self._period = period 
->>>>>>> 2f14689f
     self.algorithm = "seasonal_decomposition"
   
   def run(self, engine):
@@ -90,39 +65,6 @@
       results = {}
       analyses = engine.get_analyses([i for i in range(0,len(engine._analyses))])
       for analysis in analyses:
-<<<<<<< HEAD
-        result = analysis.feature_finder(self.algorithm)
-        results.update({result.name: result.data})
-
-    for key in results:
-      data = results[key]
-      seasonal_components = engine.get_seasonal_components(data)
-      results[key].update({f"{key}_pressure_components": seasonal_components})
-
-    #self._plot_results(engine, results)
-
-    return results
-"""
-  def _plot_results(self, engine, results):
-    
-"""
-    #Private method to be called in run(). Try block in case used otherwise.
-"""  
-    try:
-      for key in results: 
-        engine.add_analyses(DeviceAnalysis(name=f"{key}_components", data=results[key]))
-        engine.plot_analyses(f"{key}_components")
-        engine.remove_analyses(f"{key}_components")
-    except TypeError:
-      print('No input provided!')
-"""      
-
-
-class FourierTransform(ExtractFeatures):
-  def __init__(self):
-    super().__init__()
-    self.algorithm = "seasonal_decomposition_transformed"
-=======
         results.update({analysis.name: analysis.data})
 
     for key in list(results):
@@ -172,7 +114,6 @@
     self._period = period 
     self.parameters = ['min', 'max', 'mean', 'std', 'ema'] if isinstance(parameters, type(None)) else parameters
     self.algorithm = "moving_average"
->>>>>>> 2f14689f
 
   def run(self, engine):
     if engine._results.__len__() > 0:
@@ -181,27 +122,6 @@
       results = {}
       analyses = engine.get_analyses([i for i in range(0,len(engine._analyses))])
       for analysis in analyses:
-<<<<<<< HEAD
-        result = analysis.feature_finder(self.algorithm)
-        results.update({result.name: result.data})
-    
-    transformed_seasonal = engine.make_fourier_transform(results)
-    #self._plot_results(engine, transformed_seasonal)
-    return transformed_seasonal  
-"""  
-  def _plot_results(self, engine, results):
-"""
-    #Private method to be called in run(). Try block in case used otherwise.
-"""  
-    try:
-      for key in results: 
-        engine.add_analyses(DeviceAnalysis(name=f"{key}_transform", data=results[key]))
-        engine.plot_analyses(f"{key}_transform")
-        engine.remove_analyses(f"{key}_transform")
-    except TypeError:
-      print('No input provided!')
-"""  
-=======
         results.update({analysis.name: analysis.data})
     
     for key in list(results):
@@ -209,5 +129,4 @@
       smoothed_data = engine.get_rolling_stats(data, self.parameters, self._period)
       results.update({key : smoothed_data})
   
-    return results
->>>>>>> 2f14689f
+    return results