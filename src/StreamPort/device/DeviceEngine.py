--- conflicted
+++ resolved
@@ -258,12 +258,6 @@
                         """
                         #**faulty runs are restarted with same run name after minimum of a day(as seen so far)
                         #**if run within a single .D folder is started and completed more than once, it may indicate an anomaly 
-<<<<<<< HEAD
-
-                        """
-                        times_started = 0
-=======
->>>>>>> 2f14689f
 
                         """
                         times_started = 0
@@ -367,11 +361,7 @@
                             This area is to be extended to handle other device data(Temp, Actual Logs).
                             Future implementation includes calling SignalExtraction when the required csv files are absent.
                             """
-<<<<<<< HEAD
-                            print("File doesn't exist")
-=======
                             print(f"File {target_file} doesn't exist")
->>>>>>> 2f14689f
 
                         finally:
 
@@ -381,12 +371,6 @@
                                                                 curves_list[-1], 
                                                                 on = 'Time')
 
-<<<<<<< HEAD
-                        #experiment date and method ID as identifier for analysis name. Name is name from Analyses object             
-                        analysis_name = method_suffix
-
-=======
->>>>>>> 2f14689f
                         if curve_header:
                             #if pressure curve exists for current analysis, mention in analysis key
                             #experiment date and method ID as identifier for analysis name. Name is name from Analyses object             
@@ -394,14 +378,9 @@
                             analysis_type = 'pressure'
 
                         else:
-<<<<<<< HEAD
-                            #individual analyses(runs) in data are identified by their start date
-                            analysis_key = analysis_name + start_date_string
-=======
                             #individual analyses(runs) in data are identified by their start date.
                             #The last successful start date is the final start date.
                             analysis_name = f"Analysis - {method_suffix} | Start time: {start_date_string}"
->>>>>>> 2f14689f
 
                         #each 'Device Pressure Analysis' dict like below refers to an individual run within a set of consecutive runs for a particular method on a particular date.
                         #This will be updated during operations concerning the particular runs such as feature extraction.
@@ -419,14 +398,8 @@
                         #add every encountered analysis to device history
                         self._history.update({analysis_name : analysis_data})    
 
-<<<<<<< HEAD
-                    #finally add complete dataframe for given method and date to analysis object's data attribute. 
-                    #This completes the analysis object.
-                    analyses_dict.update({'Pressure Dataframe' : merged_df})
-=======
                         #create new DeviceAnalysis object.
                         new_object = DeviceAnalysis(name = analysis_name, data = analysis_data, analysis_type = analysis_type)
->>>>>>> 2f14689f
 
                         #list of analyses populated with individual analysis objects
                         analyses_list.append(new_object)
@@ -439,29 +412,14 @@
                     #add current method ID to list of known/encountered method types, no duplicates
                     self._method_ids.append(method_suffix)
 
-<<<<<<< HEAD
-                print("Dataframe for method : " + method_suffix)
-                print(merged_df.head()) 
-
-=======
->>>>>>> 2f14689f
         return analyses_list
 
 
 
-<<<<<<< HEAD
-    def get_analyses(self, analyses):
-        """
-        Identical superclass method is modified here to return only a list, and also to return any value with matching subwords rather than the exact key.
-
-        """
-        result = []
-=======
     def get_analyses(self, analyses=None):
         """
         Identical superclass method is modified here to return only a list, 
         and also to return any value with matching subwords rather than the exact key.
->>>>>>> 2f14689f
 
         """
         ana_list = self._analyses
@@ -490,14 +448,7 @@
             else:
                 print("Analysis not found!")
 
-<<<<<<< HEAD
-            return result
-
-        elif not analyses:
-
-=======
         else:
->>>>>>> 2f14689f
             print("Provided data is not sufficient or does not exist! Existing analyses will be returned.")
             
         return ana_list        
@@ -518,9 +469,6 @@
         #runtype describes whether run was a flush(blank), a sample run or the first run of the day.
         runtype = {}
 
-<<<<<<< HEAD
-    def plot_analyses(self, analyses, features =False):
-=======
         #update each Device Pressure Analysis with its features in addition to creating the combined dataframe
         curve = data['Curve']
         #'pct_change' transformation is first used on pressure curves to emphasise focus on changes in the curve over time.
@@ -539,20 +487,10 @@
                                     columns=runtype.keys())
                 
         run_features.index = ['Runtime', 'Runtype']
->>>>>>> 2f14689f
 
         curve_features = pd.concat([curve_features, run_features], axis = 0)
 
-<<<<<<< HEAD
-            curves_to_plot = self.get_analyses(analyses)
-            for ana in curves_to_plot:
-                if features == True:
-                    ana.plot(features = True)
-                else:
-                    ana.plot()
-=======
         data.update({'Features' : curve_features})
->>>>>>> 2f14689f
 
         return data
     
@@ -584,77 +522,6 @@
         return data
 
 
-<<<<<<< HEAD
-    def get_features(self, data, features_list):
-        """
-        #Settings are decided in DeviceProcSettings and passed as data(dict) and features_list(list(str))
-        #additional features that complement information from given set of features are runtime and runtype.
-        
-        """
-        #runtime of each sample indicates possible faults with the run
-        runtime = {}
-
-        #runtype describes whether run was a flush(blank) or a sample run
-        runtype = {}
-
-        for analysis_key in data:
-            if analysis_key == 'Pressure Dataframe':
-                pressure_dataframe = data[analysis_key]
-                
-                #sample names are extracted from data, time column is ignored
-                sample_names = pressure_dataframe.columns[1:] 
-                #DeviceProcSettings sets features to be extracted from data using self.parameters passed as features_list
-                extracted_features = pressure_dataframe[sample_names].agg(features_list)
-
-                for sample in sample_names:
-                    if 'blank' in sample:
-                        #'0' denotes a blank run or flush
-                        runtype.update({sample : 0})
-
-                    else:
-                        #'1' denotes a sample run
-                        runtype.update({sample : 1})
-
-            elif 'Device Pressure Analysis' in analysis_key:
-                 
-                runtime.update({data[analysis_key]['Sample'] : data[analysis_key]['Runtime']})
-
-        run_features = pd.DataFrame([runtime, runtype], 
-                                    columns=runtype.keys())
-        run_features.index = ['Runtime', 'Runtype']
-
-
-        #combine the extracted pressure curve features with run features
-        new_features = pd.concat([extracted_features, run_features], 
-                                 axis = 0)
-
-        return new_features
-    
-
-
-    def get_seasonal_components(self, data):
-        """
-        Break each sample's time-series curve down into its components : Trend, Seasonal, and Residual(Noise)
-        Return value is the ditionary originally passed as input to this function. 
-        Now it has been modified with additional seasonal component data for each individual curve
-    
-        """
-        for analysis_key in data:
-            if 'Device Pressure Analysis' in analysis_key:
-                sample_name = (data[analysis_key])['Sample']
-                sample_curve = (data[analysis_key])['Curve']
-                decomp = seasonal_decompose(sample_curve[sample_name], 
-                                        model = 'additive', 
-                                        period = 10,  
-                                        extrapolate_trend = 10)
-            
-                #components for current curve
-                trend, seasonal, residual = pd.Series(decomp.trend), pd.Series(decomp.seasonal), pd.Series(decomp.resid)
-                data[analysis_key].update({'Trend' : trend, 
-                                    'Seasonal' : seasonal,
-                                    'Residual' : residual})
-
-=======
 
     def make_fourier_transform(self, data):
         """
@@ -682,28 +549,10 @@
         transformed_residual = pd.Series(transformed_residual, name=curve.name)
         data.update({'Curve noise frequencies' : transformed_residual})
         #return transformed data. 
->>>>>>> 2f14689f
         return data
 
 
 
-<<<<<<< HEAD
-    def make_fourier_transform(self, results):
-        """
-        Transform seasonal component of results from get_seasonal_components() using Fast Fourier Transform.
-        Behaviour of (pressure) curves can now be better analysed by inspecting them in the frequency domain.
-
-        """
-        for analysis_name in results:
-            data = results[analysis_name]
-            for analysis_key in data:
-                if 'Seasonal' in (data[analysis_key]):
-                    seasonal = (data[analysis_key])['Seasonal']
-                    transformed_seasonal = fftpack.fft(seasonal.values)
-                    data[analysis_key].update({'Seasonal frequencies' : transformed_seasonal})
-            results[analysis_name].update({analysis_name : data})
-        return results
-=======
     def get_rolling_stats(self, data, features_list, period):
         """
         Compute rolling features of (pressure) curves over a specified window. Period defaults to 5
@@ -719,7 +568,6 @@
 
             if feature == 'mean':
                 smoothed_curve = curve.rolling(window=period).mean()
->>>>>>> 2f14689f
 
             elif feature == 'min':
                 smoothed_curve = curve.rolling(window=period).min()
@@ -730,10 +578,6 @@
             elif feature == 'std':
                 smoothed_curve = curve.rolling(window=period).std()
 
-<<<<<<< HEAD
-        return()
-    
-=======
             elif feature == 'ema':
                 smoothed_curve = curve.ewm(span=period).mean()
 
@@ -1018,5 +862,4 @@
             else:
                 ana.plot()
 
-            del ana
->>>>>>> 2f14689f
+            del ana